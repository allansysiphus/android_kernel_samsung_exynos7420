--- conflicted
+++ resolved
@@ -108,19 +108,10 @@
 
 static struct s3c_fb_pd_win smartq5_fb_win0 = {
 	.win_mode	= {
-<<<<<<< HEAD
-		.left_margin	= 40,
-		.right_margin	= 216,
-		.upper_margin	= 10,
-		.lower_margin	= 35,
-=======
-		.pixclock	= 1000000000000ULL /
-				((40+1+216+800)*(10+1+35+480)*80),
 		.left_margin	= 216,
 		.right_margin	= 40,
 		.upper_margin	= 35,
 		.lower_margin	= 10,
->>>>>>> a739260d
 		.hsync_len	= 1,
 		.vsync_len	= 1,
 		.xres		= 800,
