--- conflicted
+++ resolved
@@ -110,16 +110,6 @@
 
 &i2c3 {
 	clock-frequency = <400000>;
-};
-
-<<<<<<< HEAD
-=======
-&i2c2 {
-	clock-frequency = <400000>;
-};
-
-&i2c3 {
-	clock-frequency = <400000>;
 	at24@50 {
 		compatible = "at24,24c02";
 		readonly;
@@ -127,7 +117,6 @@
 	};
 };
 
->>>>>>> b9d3ec1d
 /*
  * Only found on the wireless SOM. For the SOM without wireless, the pins for
  * MMC3 can be routed with jumpers to the second MMC slot on the devkit and
