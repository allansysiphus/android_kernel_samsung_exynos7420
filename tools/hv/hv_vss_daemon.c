--- conflicted
+++ resolved
@@ -140,10 +140,6 @@
 	struct cn_msg	*incoming_cn_msg;
 	int	op;
 	struct hv_vss_msg *vss_msg;
-<<<<<<< HEAD
-	char *vss_send_buffer;
-=======
->>>>>>> d8ec26d7
 	char *vss_recv_buffer;
 	size_t vss_recv_buffer_len;
 
@@ -153,16 +149,9 @@
 	openlog("Hyper-V VSS", 0, LOG_USER);
 	syslog(LOG_INFO, "VSS starting; pid is:%d", getpid());
 
-<<<<<<< HEAD
-	vss_recv_buffer_len = NLMSG_HDRLEN + sizeof(struct cn_msg) + sizeof(struct hv_vss_msg);
-	vss_send_buffer = calloc(1, vss_recv_buffer_len);
-	vss_recv_buffer = calloc(1, vss_recv_buffer_len);
-	if (!(vss_send_buffer && vss_recv_buffer)) {
-=======
 	vss_recv_buffer_len = NLMSG_LENGTH(0) + sizeof(struct cn_msg) + sizeof(struct hv_vss_msg);
 	vss_recv_buffer = calloc(1, vss_recv_buffer_len);
 	if (!vss_recv_buffer) {
->>>>>>> d8ec26d7
 		syslog(LOG_ERR, "Failed to allocate netlink buffers");
 		exit(EXIT_FAILURE);
 	}
